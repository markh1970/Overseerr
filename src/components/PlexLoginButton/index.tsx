--- conflicted
+++ resolved
@@ -62,11 +62,7 @@
         buttonType={buttonType}
         buttonSize={buttonSize}
       >
-<<<<<<< HEAD
-        {svgIcon ?? <LoginIcon />}
-=======
-        <ArrowLeftOnRectangleIcon />
->>>>>>> 1e2c6f46
+        {svgIcon ?? <ArrowLeftOnRectangleIcon />}
         <span>
           {loading
             ? intl.formatMessage(globalMessages.loading)
